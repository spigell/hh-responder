--- conflicted
+++ resolved
@@ -183,9 +183,6 @@
 	}
 }
 
-<<<<<<< HEAD
-func manualApply(hh *headhunter.Client, logger *zap.Logger, config *Config, vacancies *headhunter.Vacancies, resume *headhunter.Resume, assessments map[string]*ai.FitAssessment) error {
-=======
 func resolveToken(config *Config) (string, error) {
 	if config == nil {
 		return "", errors.New("config is required")
@@ -213,8 +210,7 @@
 	return token, nil
 }
 
-func manualApply(hh *headhunter.Client, logger *zap.Logger, config *Config, vacancies *headhunter.Vacancies) error {
->>>>>>> 02145ea5
+func manualApply(hh *headhunter.Client, logger *zap.Logger, config *Config, vacancies *headhunter.Vacancies, resume *headhunter.Resume, assessments map[string]*ai.FitAssessment) error {
 	for {
 		items := make([]string, 0)
 		v := make([]*headhunter.Vacancy, 0)
