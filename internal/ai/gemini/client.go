--- conflicted
+++ resolved
@@ -62,15 +62,11 @@
 		maxRetries = defaultMaxRetries
 	}
 
-<<<<<<< HEAD
-	if logger == nil {
-		logger = zap.NewNop()
-	}
+
 
 	logger = logfields.WithCommonFields(logger, "gemini", model)
 
-=======
->>>>>>> 67b6fada
+
 	return &Generator{
 		models:     client.Models,
 		model:      model,
@@ -179,12 +175,8 @@
 		return "", errors.New("gemini api returned empty response")
 	}
 
-<<<<<<< HEAD
-	fields := append([]zap.Field{zap.String("model", model)}, g.usageMetadata(response)...)
-	g.logger.Info("gemini usage stats", fields...)
-=======
+
 	g.logger.Info("gemini usage stats", g.usageMetadata(response)...)
->>>>>>> 67b6fada
 	return output, nil
 }
 
